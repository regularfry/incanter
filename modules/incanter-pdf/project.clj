--- conflicted
+++ resolved
@@ -1,12 +1,6 @@
-<<<<<<< HEAD
-(defproject incanter/incanter-pdf "1.2.2-SNAPSHOT"
-  :description "Incanter-pdf is the PDF module of the Incanter project."
-  :dependencies [[incanter/incanter-charts "1.2.2-SNAPSHOT"]
-=======
 (defproject incanter/incanter-pdf "1.2.1"
   :description "Incanter-pdf is the PDF module of the Incanter project."
   :dependencies [[incanter/incanter-charts "1.2.1"]
->>>>>>> ccb6da6e
                  [com.lowagie/itext "1.4"]]
   :dev-dependencies [[lein-clojars "0.5.0-SNAPSHOT"]
                      [leiningen/lein-swank "1.1.0"]])