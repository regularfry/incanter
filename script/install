--- conflicted
+++ resolved
@@ -1,7 +1,7 @@
 #!/bin/sh
 
 cd modules
-for f in core io charts processing mongodb pdf latex ; do
+for f in core io charts processing mongodb pdf latex excel ; do
     cd incanter-$f
     lein clean
     lein deps
@@ -13,16 +13,3 @@
     cd ..
 done
 cd ..
-
-<<<<<<< HEAD
-=======
-cd ../incanter-excel
-lein clean
-lein deps
-lein install
-
-cd ../../
->>>>>>> 81b9b2eb
-lein clean
-lein deps
-lein install
